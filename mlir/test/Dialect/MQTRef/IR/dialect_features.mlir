// Copyright (c) 2023 - 2025 Chair for Design Automation, TUM
// Copyright (c) 2025 Munich Quantum Software Company GmbH
// All rights reserved.
//
// SPDX-License-Identifier: MIT
//
// Licensed under the MIT License

// RUN: quantum-opt %s -split-input-file -verify-diagnostics | FileCheck %s

// -----
// This test checks if the AllocOp is parsed and handled correctly using a static attribute.
module {
    // CHECK-LABEL: func.func @testAllocOpAttribute
    func.func @testAllocOpAttribute() {
        // CHECK: %[[QREG:.*]] = "mqtref.allocQubitRegister"() <{size_attr = 2 : i64}>

        %qreg = "mqtref.allocQubitRegister"() <{size_attr = 2 : i64}> : () -> !mqtref.QubitRegister
        return
    }
}

// -----
// This test checks if the AllocOp is parsed and handled correctly using a dynamic operand.
module {
    // CHECK-LABEL: func.func @testAllocOpOperand
    func.func @testAllocOpOperand() {
        // CHECK: %[[SIZE:.*]] = arith.constant 4
        // CHECK: %[[QREG:.*]] = "mqtref.allocQubitRegister"(%[[SIZE]]) : (i64) -> !mqtref.QubitRegister

        %size = arith.constant 4 : i64
        %qreg = "mqtref.allocQubitRegister"(%size) : (i64) -> !mqtref.QubitRegister
        return
    }
}

// -----
// This test checks if the DeallocOp is parsed and handled correctly.
module {
    // CHECK-LABEL: func.func @testDeallocOp
    func.func @testDeallocOp() {
        // CHECK: "mqtref.deallocQubitRegister"(%[[ANY:.*]])

        %qreg = "mqtref.allocQubitRegister"() <{size_attr = 2 : i64}> : () -> !mqtref.QubitRegister
        "mqtref.deallocQubitRegister"(%qreg) : (!mqtref.QubitRegister) -> ()
        return
    }
}

// -----
// This test checks if the ExtractOp is parsed and handled correctly using a static attribute.
module {
    // CHECK-LABEL: func.func @testExtractOpAttribute
    func.func @testExtractOpAttribute() {
        // CHECK: %[[Q0:.*]] = "mqtref.extractQubit"(%[[ANY:.*]]) <{index_attr = 0 : i64}> : (!mqtref.QubitRegister) -> !mqtref.Qubit

        %qreg = "mqtref.allocQubitRegister"() <{size_attr = 1 : i64}> : () -> !mqtref.QubitRegister
        %q0 = "mqtref.extractQubit"(%qreg) <{index_attr = 0 : i64}> : (!mqtref.QubitRegister) -> !mqtref.Qubit
        return
    }
}

// -----
// This test checks if the ExtractOp is parsed and handled correctly using a dynamic operand.
module {
    // CHECK-LABEL: func.func @testExtractOpOperand
    func.func @testExtractOpOperand() {
        // CHECK: %[[INDEX:.*]] = arith.constant 0
        // CHECK: %[[Q0:.*]] = "mqtref.extractQubit"(%[[ANY:.*]], %[[INDEX]]) : (!mqtref.QubitRegister, i64) -> !mqtref.Qubit

        %index = arith.constant 0 : i64
        %qreg = "mqtref.allocQubitRegister"() <{size_attr = 1 : i64}> : () -> !mqtref.QubitRegister
        %q0 = "mqtref.extractQubit"(%qreg, %index) : (!mqtref.QubitRegister, i64) -> !mqtref.Qubit
        return
    }
}

// -----
// This test checks that all resources defined in the MQTRef dialect are parsed and handled correctly using dynamic operands.
module {
    // CHECK-LABEL: func.func @testAllResourcesUsingOperands
    func.func @testAllResourcesUsingOperands() {
        // CHECK: %[[SIZE:.*]] = arith.constant 1 : i64
        // CHECK: %[[INDEX:.*]] = arith.constant 0 : i64
        // CHECK: %[[QREG:.*]] = "mqtref.allocQubitRegister"(%[[SIZE]]) : (i64) -> !mqtref.QubitRegister
        // CHECK: %[[Q0:.*]] = "mqtref.extractQubit"(%[[QREG]], %[[INDEX]]) : (!mqtref.QubitRegister, i64) -> !mqtref.Qubit
        // CHECK: "mqtref.deallocQubitRegister"(%[[QREG]])

        %size = arith.constant 1 : i64
        %index = arith.constant 0 : i64
        %qreg = "mqtref.allocQubitRegister"(%size) : (i64) -> !mqtref.QubitRegister
        %q0 = "mqtref.extractQubit"(%qreg, %index) : (!mqtref.QubitRegister, i64) -> !mqtref.Qubit
        "mqtref.deallocQubitRegister"(%qreg) : (!mqtref.QubitRegister) -> ()
        return
    }
}

// -----
// This test checks if the MeasureOp is parsed and handled correctly.
module {
    // CHECK-LABEL: func.func @testMeasureOp
    func.func @testMeasureOp() {
        // CHECK: [[M0:.*]] = mqtref.measure %[[ANY:.*]]

        %qreg = "mqtref.allocQubitRegister"() <{size_attr = 1 : i64}> : () -> !mqtref.QubitRegister
        %q0 = "mqtref.extractQubit"(%qreg) <{index_attr = 0 : i64}> : (!mqtref.QubitRegister) -> !mqtref.Qubit

        %m0 = mqtref.measure %q0

        "mqtref.deallocQubitRegister"(%qreg) : (!mqtref.QubitRegister) -> ()
        return
    }
}

// -----
// This test checks if the MeasureOp on a static qubit is parsed and handled correctly.
module {
    // CHECK-LABEL: func.func @testMeasureOpStatic
    func.func @testMeasureOpStatic() {
        // CHECK: [[M0:.*]] = mqtref.measure %[[ANY:.*]]

        %q0 = mqtref.qubit 0

        %m0 = mqtref.measure %q0

        return
    }
}

// -----
// This test checks if the MeasureOp applied to a static qubit is parsed and handled correctly.
module {
    // CHECK-LABEL: func.func @testMeasureOpOnStaticInput
    func.func @testMeasureOpOnStaticInput() {
        // CHECK: %[[M0:.*]] = "mqtref.measure"(%[[ANY:.*]]) : (!mqtref.Qubit) -> i1

        %q0 = mqtref.qubit 0

        %m0 = "mqtref.measure"(%q0) : (!mqtref.Qubit) -> i1

        return
    }
}

// -----
// This test checks if the ResetOp on a dynamic qubit is parsed and handled correctly.
module {
    // CHECK-LABEL: func.func @testResetOp
    func.func @testResetOp() {
        // CHECK: "mqtref.reset"(%[[ANY:.*]])

        %qreg = "mqtref.allocQubitRegister"() <{size_attr = 1 : i64}> : () -> !mqtref.QubitRegister
        %q0 = "mqtref.extractQubit"(%qreg) <{index_attr = 0 : i64}> : (!mqtref.QubitRegister) -> !mqtref.Qubit

        "mqtref.reset"(%q0) : (!mqtref.Qubit) -> ()

        "mqtref.deallocQubitRegister"(%qreg) : (!mqtref.QubitRegister) -> ()
        return
    }
}

// -----
// This test checks if the ResetOp on a static qubit is parsed and handled correctly.
module {
<<<<<<< HEAD
    // CHECK-LABEL: func.func @testResetOpStatic
    func.func @testResetOpStatic() {
        // CHECK: "mqtref.reset"(%[[ANY:.*]])
=======
    // CHECK-LABEL: func.func @testMeasureOpOnStaticInput
    func.func @testMeasureOpOnStaticInput() {
        // CHECK: %[[M0:.*]] = mqtref.measure %[[ANY:.*]]
>>>>>>> 7b090508

        %q0 = mqtref.qubit 0

        "mqtref.reset"(%q0) : (!mqtref.Qubit) -> ()

        return
    }
}

// -----
// This test checks if no-target operations without controls are parsed and handled correctly.
module {
    // CHECK-LABEL: func.func @testNoTargetNoControls
    func.func @testNoTargetNoControls() {
        // CHECK: %[[C0_F64:.*]] = arith.constant 3.000000e-01
        // CHECK: mqtref.gphase(%[[C0_F64]])

        %c0_f64 = arith.constant 3.000000e-01 : f64
        mqtref.gphase(%c0_f64)
        return
    }
}

// -----
// This test checks if no-target operations with controls are parsed and handled correctly.
module {
    // CHECK-LABEL: func.func @testNoTargetWithControls
    func.func @testNoTargetWithControls() {
        // CHECK: %[[C0_F64:.*]] = arith.constant 3.000000e-01
        // CHECK: mqtref.gphase(%[[C0_F64]]) ctrl %[[Q0:.*]]
        // CHECK: mqtref.gphase(%[[C0_F64]]) ctrl %[[Q0]], %[[ANY:.*]]

        %qreg = "mqtref.allocQubitRegister"() <{size_attr = 2 : i64}> : () -> !mqtref.QubitRegister
        %q0 = "mqtref.extractQubit"(%qreg) <{index_attr = 0 : i64}> : (!mqtref.QubitRegister) -> !mqtref.Qubit
        %q1 = "mqtref.extractQubit"(%qreg) <{index_attr = 1 : i64}> : (!mqtref.QubitRegister) -> !mqtref.Qubit

        %c0_f64 = arith.constant 3.000000e-01 : f64
        mqtref.gphase(%c0_f64) ctrl %q0
        mqtref.gphase(%c0_f64) ctrl %q0, %q1

        "mqtref.deallocQubitRegister"(%qreg) : (!mqtref.QubitRegister) -> ()
        return
    }
}

// -----
// This test checks if no-target operations with positive and negative controls are parsed and handled correctly.
module {
    // CHECK-LABEL: func.func @testNoTargetPositiveNegativeControls
    func.func @testNoTargetPositiveNegativeControls() {
        // CHECK: %[[C0_F64:.*]] = arith.constant 3.000000e-01
        // CHECK: mqtref.gphase(%[[C0_F64]]) ctrl %[[ANY:.*]]

        %qreg = "mqtref.allocQubitRegister"() <{size_attr = 2 : i64}> : () -> !mqtref.QubitRegister
        %q0_0 = "mqtref.extractQubit"(%qreg) <{index_attr = 0 : i64}> : (!mqtref.QubitRegister) -> !mqtref.Qubit
        %q1_0 = "mqtref.extractQubit"(%qreg) <{index_attr = 1 : i64}> : (!mqtref.QubitRegister) -> !mqtref.Qubit

        %c0_f64 = arith.constant 3.000000e-01 : f64
        mqtref.gphase(%c0_f64) ctrl %q0_0 nctrl %q1_0

        "mqtref.deallocQubitRegister"(%qreg) : (!mqtref.QubitRegister) -> ()
        return
    }
}

// -----
// This test checks if no-target operations with static controls are parsed and handled correctly.
module {
    // CHECK-LABEL: func.func @testNoTargetWithStaticControls
    func.func @testNoTargetWithStaticControls() {
        // CHECK: %[[C0_F64:.*]] = arith.constant 3.000000e-01
        // CHECK: mqtref.gphase(%[[C0_F64]]) ctrl %[[Q0:.*]]
        // CHECK: mqtref.gphase(%[[C0_F64]]) ctrl %[[Q0]], %[[ANY:.*]]

        %q0 = mqtref.qubit 0
        %q1 = mqtref.qubit 1

        %c0_f64 = arith.constant 3.000000e-01 : f64
        mqtref.gphase(%c0_f64) ctrl %q0
        mqtref.gphase(%c0_f64) ctrl %q0, %q1

        return
    }
}

// -----
// This test checks if no-target operations with positive and negative static controls are parsed and handled correctly.
module {
    // CHECK-LABEL: func.func @testNoTargetPositiveNegativeStaticControls
    func.func @testNoTargetPositiveNegativeStaticControls() {
        // CHECK: %[[C0_F64:.*]] = arith.constant 3.000000e-01
        // CHECK: mqtref.gphase(%[[C0_F64]]) ctrl %[[ANY:.*]]

        %q0 = mqtref.qubit 0
        %q1 = mqtref.qubit 1

        %c0_f64 = arith.constant 3.000000e-01 : f64
        mqtref.gphase(%c0_f64) ctrl %q0 nctrl %q1

        return
    }
}

// -----
// This test checks if single qubit gates on dynamic qubits are parsed and handled correctly.
module {
    // CHECK-LABEL: func.func @testSingleQubitOp
    func.func @testSingleQubitOp() {
        // CHECK: mqtref.i() %[[Q0:.*]]
        // CHECK: mqtref.h() %[[Q0]]
        // CHECK: mqtref.x() %[[Q0]]
        // CHECK: mqtref.y() %[[Q0]]
        // CHECK: mqtref.z() %[[Q0]]
        // CHECK: mqtref.s() %[[Q0]]
        // CHECK: mqtref.sdg() %[[Q0]]
        // CHECK: mqtref.t() %[[Q0]]
        // CHECK: mqtref.tdg() %[[Q0]]
        // CHECK: mqtref.v() %[[Q0]]
        // CHECK: mqtref.vdg() %[[Q0]]
        // CHECK: mqtref.sx() %[[Q0]]
        // CHECK: mqtref.sxdg() %[[Q0]]

        %qreg = "mqtref.allocQubitRegister"() <{size_attr = 1 : i64}> : () -> !mqtref.QubitRegister
        %q0 = "mqtref.extractQubit"(%qreg) <{index_attr = 0 : i64}> : (!mqtref.QubitRegister) -> !mqtref.Qubit

        mqtref.i() %q0
        mqtref.h() %q0
        mqtref.x() %q0
        mqtref.y() %q0
        mqtref.z() %q0
        mqtref.s() %q0
        mqtref.sdg() %q0
        mqtref.t() %q0
        mqtref.tdg() %q0
        mqtref.v() %q0
        mqtref.vdg() %q0
        mqtref.sx() %q0
        mqtref.sxdg() %q0

        "mqtref.deallocQubitRegister"(%qreg) : (!mqtref.QubitRegister) -> ()
        return
    }
}

// -----
// This test checks if single qubit gates on static qubits are parsed and handled correctly.
module {
    // CHECK-LABEL: func.func @testSingleQubitOpStatic
    func.func @testSingleQubitOpStatic() {
        // CHECK: mqtref.i() %[[Q0:.*]]
        // CHECK: mqtref.h() %[[Q0]]
        // CHECK: mqtref.x() %[[Q0]]
        // CHECK: mqtref.y() %[[Q0]]
        // CHECK: mqtref.z() %[[Q0]]
        // CHECK: mqtref.s() %[[Q0]]
        // CHECK: mqtref.sdg() %[[Q0]]
        // CHECK: mqtref.t() %[[Q0]]
        // CHECK: mqtref.tdg() %[[Q0]]
        // CHECK: mqtref.v() %[[Q0]]
        // CHECK: mqtref.vdg() %[[Q0]]
        // CHECK: mqtref.sx() %[[Q0]]
        // CHECK: mqtref.sxdg() %[[Q0]]

        %q0 = mqtref.qubit 0

        mqtref.i() %q0
        mqtref.h() %q0
        mqtref.x() %q0
        mqtref.y() %q0
        mqtref.z() %q0
        mqtref.s() %q0
        mqtref.sdg() %q0
        mqtref.t() %q0
        mqtref.tdg() %q0
        mqtref.v() %q0
        mqtref.vdg() %q0
        mqtref.sx() %q0
        mqtref.sxdg() %q0

        return
    }
}

// -----
// This test checks if parameterized single qubit gates on dynamic qubits are parsed and handled correctly.
module {
    // CHECK-LABEL: func.func @testSingleQubitRotationOp
    func.func @testSingleQubitRotationOp() {
        // CHECK: %[[P0:.*]] = arith.constant 3.000000e-01
        // CHECK: mqtref.u(%[[P0]], %[[P0]], %[[P0]]) %[[Q0:.*]]
        // CHECK: mqtref.u2(%[[P0]], %[[P0]] static [] mask [false, false]) %[[Q0]]
        // CHECK: mqtref.p(%[[P0]]) %[[Q0]]
        // CHECK: mqtref.rx(%[[P0]]) %[[Q0]]
        // CHECK: mqtref.ry(%[[P0]]) %[[Q0]]
        // CHECK: mqtref.rz(%[[P0]]) %[[Q0]]

        %p0 = arith.constant 3.000000e-01 : f64
        %qreg = "mqtref.allocQubitRegister"() <{size_attr = 1 : i64}> : () -> !mqtref.QubitRegister
        %q0 = "mqtref.extractQubit"(%qreg) <{index_attr = 0 : i64}> : (!mqtref.QubitRegister) -> !mqtref.Qubit

        mqtref.u(%p0, %p0, %p0) %q0
        mqtref.u2(%p0, %p0 static [] mask [false, false]) %q0
        mqtref.p(%p0) %q0
        mqtref.rx(%p0) %q0
        mqtref.ry(%p0) %q0
        mqtref.rz(%p0) %q0

        "mqtref.deallocQubitRegister"(%qreg) : (!mqtref.QubitRegister) -> ()
        return
    }
}

// -----
// This test checks if parameterized single qubit gates on static qubits are parsed and handled correctly.
module {
    // CHECK-LABEL: func.func @testSingleQubitRotationOpStatic
    func.func @testSingleQubitRotationOpStatic() {
        // CHECK: %[[P0:.*]] = arith.constant 3.000000e-01
        // CHECK: mqtref.u(%[[P0]], %[[P0]], %[[P0]]) %[[Q0:.*]]
        // CHECK: mqtref.u2(%[[P0]], %[[P0]] static [] mask [false, false]) %[[Q0]]
        // CHECK: mqtref.p(%[[P0]]) %[[Q0]]
        // CHECK: mqtref.rx(%[[P0]]) %[[Q0]]
        // CHECK: mqtref.ry(%[[P0]]) %[[Q0]]
        // CHECK: mqtref.rz(%[[P0]]) %[[Q0]]

        %p0 = arith.constant 3.000000e-01 : f64
        %q0 = mqtref.qubit 0

        mqtref.u(%p0, %p0, %p0) %q0
        mqtref.u2(%p0, %p0 static [] mask [false, false]) %q0
        mqtref.p(%p0) %q0
        mqtref.rx(%p0) %q0
        mqtref.ry(%p0) %q0
        mqtref.rz(%p0) %q0

        return
    }
}

// -----
// This test checks if controlled parameterized single qubit gates on dynamic qubits are parsed and handled correctly.
module {
    // CHECK-LABEL: func.func @testControlledSingleQubitRotationOp
    func.func @testControlledSingleQubitRotationOp() {
        // CHECK: %[[P0:.*]] = arith.constant 3.000000e-01
        // CHECK: mqtref.u(%[[P0]], %[[P0]], %[[P0]]) %[[Q0:.*]] ctrl %[[Q1:.*]]
        // CHECK: mqtref.u2(%[[P0]], %[[P0]]) %[[Q0]] ctrl %[[Q1]]
        // CHECK: mqtref.p(%[[P0]]) %[[Q0]] ctrl %[[Q1]]
        // CHECK: mqtref.rx(%[[P0]]) %[[Q0]] ctrl %[[Q1]]
        // CHECK: mqtref.ry(%[[P0]]) %[[Q0]] ctrl %[[Q1]]
        // CHECK: mqtref.rz(%[[P0]]) %[[Q0]] ctrl %[[Q1]]

        %p0 = arith.constant 3.000000e-01 : f64
        %qreg = "mqtref.allocQubitRegister"() <{size_attr = 2 : i64}> : () -> !mqtref.QubitRegister
        %q0 = "mqtref.extractQubit"(%qreg) <{index_attr = 0 : i64}> : (!mqtref.QubitRegister) -> !mqtref.Qubit
        %q1 = "mqtref.extractQubit"(%qreg) <{index_attr = 1 : i64}> : (!mqtref.QubitRegister) -> !mqtref.Qubit

        mqtref.u(%p0, %p0, %p0) %q0 ctrl %q1
        mqtref.u2(%p0, %p0) %q0 ctrl %q1
        mqtref.p(%p0) %q0 ctrl %q1
        mqtref.rx(%p0) %q0 ctrl %q1
        mqtref.ry(%p0) %q0 ctrl %q1
        mqtref.rz(%p0) %q0 ctrl %q1

        "mqtref.deallocQubitRegister"(%qreg) : (!mqtref.QubitRegister) -> ()
        return
    }
}

// -----
// This test checks if controlled parameterized single qubit gates on static qubits are parsed and handled correctly.
module {
    // CHECK-LABEL: func.func @testControlledSingleQubitRotationOpStatic
    func.func @testControlledSingleQubitRotationOpStatic() {
        // CHECK: %[[P0:.*]] = arith.constant 3.000000e-01
        // CHECK: mqtref.u(%[[P0]], %[[P0]], %[[P0]]) %[[Q0:.*]] ctrl %[[Q1:.*]]
        // CHECK: mqtref.u2(%[[P0]], %[[P0]]) %[[Q0]] ctrl %[[Q1]]
        // CHECK: mqtref.p(%[[P0]]) %[[Q0]] ctrl %[[Q1]]
        // CHECK: mqtref.rx(%[[P0]]) %[[Q0]] ctrl %[[Q1]]
        // CHECK: mqtref.ry(%[[P0]]) %[[Q0]] ctrl %[[Q1]]
        // CHECK: mqtref.rz(%[[P0]]) %[[Q0]] ctrl %[[Q1]]

        %p0 = arith.constant 3.000000e-01 : f64
        %q0 = mqtref.qubit 0
        %q1 = mqtref.qubit 1

        mqtref.u(%p0, %p0, %p0) %q0 ctrl %q1
        mqtref.u2(%p0, %p0) %q0 ctrl %q1
        mqtref.p(%p0) %q0 ctrl %q1
        mqtref.rx(%p0) %q0 ctrl %q1
        mqtref.ry(%p0) %q0 ctrl %q1
        mqtref.rz(%p0) %q0 ctrl %q1

        return
    }
}

// -----
// This test checks if an CX gate on dynamic qubits is parsed and handled correctly.
module {
    // CHECK-LABEL: func.func @testCXOp
    func.func @testCXOp() {
        // CHECK: mqtref.x() %[[Q0:.*]] ctrl %[[Q1:.*]]

        %qreg = "mqtref.allocQubitRegister"() <{size_attr = 2 : i64}> : () -> !mqtref.QubitRegister
        %q0 = "mqtref.extractQubit"(%qreg) <{index_attr = 0 : i64}> : (!mqtref.QubitRegister) -> !mqtref.Qubit
        %q1 = "mqtref.extractQubit"(%qreg) <{index_attr = 1 : i64}> : (!mqtref.QubitRegister) -> !mqtref.Qubit

        mqtref.x() %q0 ctrl %q1

        "mqtref.deallocQubitRegister"(%qreg) : (!mqtref.QubitRegister) -> ()
        return
    }
}

// -----
// This test checks if a negative CX gate on dynamic qubits is parsed and handled correctly.
module {
    // CHECK-LABEL: func.func @testNegativeCXOp
    func.func @testNegativeCXOp() {
        // CHECK: mqtref.x() %[[Q1:.*]] nctrl %[[Q0:.*]]

        %qreg = "mqtref.allocQubitRegister"() <{size_attr = 2 : i64}> : () -> !mqtref.QubitRegister
        %q0 = "mqtref.extractQubit"(%qreg) <{index_attr = 0 : i64}> : (!mqtref.QubitRegister) -> !mqtref.Qubit
        %q1 = "mqtref.extractQubit"(%qreg) <{index_attr = 1 : i64}> : (!mqtref.QubitRegister) -> !mqtref.Qubit

        mqtref.x() %q1 nctrl %q0

        "mqtref.deallocQubitRegister"(%qreg) : (!mqtref.QubitRegister) -> ()
        return
    }
}

// -----
// This test checks if an CX gate on static qubits is parsed and handled correctly.
module {
    // CHECK-LABEL: func.func @testCXOpStatic
    func.func @testCXOpStatic() {
        // CHECK: mqtref.x() %[[Q0:.*]] ctrl %[[Q1:.*]]

        %q0 = mqtref.qubit 0
        %q1 = mqtref.qubit 1

        mqtref.x() %q0 ctrl %q1

        return
    }
}

// -----
// This test checks if a negative CX gate on static qubits is parsed and handled correctly.
module {
    // CHECK-LABEL: func.func @testNegativeCXOpStatic
    func.func @testNegativeCXOpStatic() {
        // CHECK: mqtref.x() %[[Q1:.*]] nctrl %[[Q0:.*]]

        %q0 = mqtref.qubit 0
        %q1 = mqtref.qubit 1

        mqtref.x() %q1 nctrl %q0

        return
    }
}

// -----
// This test checks if an MCX gate on dynamic qubits is parsed and handled correctly.
module {
    // CHECK-LABEL: func.func @testMCXOp
    func.func @testMCXOp() {
        // CHECK: mqtref.x() %[[Q1:.*]] ctrl %[[Q0:.*]], %[[Q2:.*]]

        %qreg = "mqtref.allocQubitRegister"() <{size_attr = 3 : i64}> : () -> !mqtref.QubitRegister
        %q0 = "mqtref.extractQubit"(%qreg) <{index_attr = 0 : i64}> : (!mqtref.QubitRegister) -> !mqtref.Qubit
        %q1 = "mqtref.extractQubit"(%qreg) <{index_attr = 1 : i64}> : (!mqtref.QubitRegister) -> !mqtref.Qubit
        %q2 = "mqtref.extractQubit"(%qreg) <{index_attr = 2 : i64}> : (!mqtref.QubitRegister) -> !mqtref.Qubit

        //===------------------------------------------------------------------===//
        // q0: ──■── q0
        //     ┌─┴─┐
        // q1: ┤ X ├ q1
        //     └─┬─┘
        // q2: ──■── q2
        //===----------------------------------------------------------------===//

        mqtref.x() %q1 ctrl %q0, %q2

        "mqtref.deallocQubitRegister"(%qreg) : (!mqtref.QubitRegister) -> ()
        return
    }
}

// -----
// This test checks if a negative MCX gate on dynamic qubits is parsed and handled correctly.
module {
    // CHECK-LABEL: func.func @testNegativeMCXOp
    func.func @testNegativeMCXOp() {
        // CHECK: mqtref.x() %[[Q1:.*]] nctrl %[[Q0:.*]], %[[Q2:.*]]

        %qreg = "mqtref.allocQubitRegister"() <{size_attr = 3 : i64}> : () -> !mqtref.QubitRegister
        %q0 = "mqtref.extractQubit"(%qreg) <{index_attr = 0 : i64}> : (!mqtref.QubitRegister) -> !mqtref.Qubit
        %q1 = "mqtref.extractQubit"(%qreg) <{index_attr = 1 : i64}> : (!mqtref.QubitRegister) -> !mqtref.Qubit
        %q2 = "mqtref.extractQubit"(%qreg) <{index_attr = 2 : i64}> : (!mqtref.QubitRegister) -> !mqtref.Qubit

        //===------------------------------------------------------------------===//
        // q0: ──○── q0
        //     ┌─┴─┐
        // q1: ┤ X ├ q1
        //     └─┬─┘
        // q2: ──○── q2
        //===----------------------------------------------------------------===//

        mqtref.x() %q1 nctrl %q0, %q2

        "mqtref.deallocQubitRegister"(%qreg) : (!mqtref.QubitRegister) -> ()
        return
    }
}

// -----
// This test checks if an MCX gate on static qubits is parsed and handled correctly.
module {
    // CHECK-LABEL: func.func @testMCXOpStatic
    func.func @testMCXOpStatic() {
        // CHECK: mqtref.x() %[[Q1:.*]] ctrl %[[Q0:.*]], %[[Q2:.*]]

        %q0 = mqtref.qubit 0
        %q1 = mqtref.qubit 1
        %q2 = mqtref.qubit 2

        //===------------------------------------------------------------------===//
        // q0: ──■── q0
        //     ┌─┴─┐
        // q1: ┤ X ├ q1
        //     └─┬─┘
        // q2: ──■── q2
        //===----------------------------------------------------------------===//

        mqtref.x() %q1 ctrl %q0, %q2

        return
    }
}

// -----
// This test checks if a negative MCX gate on static qubits is parsed and handled correctly.
module {
    // CHECK-LABEL: func.func @testNegativeMCXOpStatic
    func.func @testNegativeMCXOpStatic() {
        // CHECK: mqtref.x() %[[Q1:.*]] nctrl %[[Q0:.*]], %[[Q2:.*]]

        %q0 = mqtref.qubit 0
        %q1 = mqtref.qubit 1
        %q2 = mqtref.qubit 2

        //===------------------------------------------------------------------===//
        // q0: ──○── q0
        //     ┌─┴─┐
        // q1: ┤ X ├ q1
        //     └─┬─┘
        // q2: ──○── q2
        //===----------------------------------------------------------------===//

        mqtref.x() %q1 nctrl %q0, %q2

        return
    }
}

// -----
// This test checks if an MCX gate on dynamic qubits is parsed and handled correctly using different types of controls.
module {
    // CHECK-LABEL: func.func @testMixedMCXOp
    func.func @testMixedMCXOp() {
        // CHECK: mqtref.x() %[[Q1:.*]] ctrl %[[Q0:.*]] nctrl %[[Q2:.*]]

        %qreg = "mqtref.allocQubitRegister"() <{size_attr = 3 : i64}> : () -> !mqtref.QubitRegister
        %q0 = "mqtref.extractQubit"(%qreg) <{index_attr = 0 : i64}> : (!mqtref.QubitRegister) -> !mqtref.Qubit
        %q1 = "mqtref.extractQubit"(%qreg) <{index_attr = 1 : i64}> : (!mqtref.QubitRegister) -> !mqtref.Qubit
        %q2 = "mqtref.extractQubit"(%qreg) <{index_attr = 2 : i64}> : (!mqtref.QubitRegister) -> !mqtref.Qubit

        //===------------------------------------------------------------------===//
        // q0: ──■── q0
        //     ┌─┴─┐
        // q1: ┤ X ├ q1
        //     └─┬─┘
        // q2: ──○-─ q2
        //===----------------------------------------------------------------===//

        mqtref.x() %q1 ctrl %q0 nctrl %q2

       "mqtref.deallocQubitRegister"(%qreg) : (!mqtref.QubitRegister) -> ()
        return
    }
}


// -----
// This test checks if an MCX gate on static qubits is parsed and handled correctly using different types of controls.
module {
    // CHECK-LABEL: func.func @testMixedMCXOpStatic
    func.func @testMixedMCXOpStatic() {
        // CHECK: mqtref.x() %[[Q1:.*]] ctrl %[[Q0:.*]] nctrl %[[Q2:.*]]

        %q0 = mqtref.qubit 0
        %q1 = mqtref.qubit 1
        %q2 = mqtref.qubit 2

        //===------------------------------------------------------------------===//
        // q0: ──■── q0
        //     ┌─┴─┐
        // q1: ┤ X ├ q1
        //     └─┬─┘
        // q2: ──○-─ q2
        //===----------------------------------------------------------------===//

        mqtref.x() %q1 ctrl %q0 nctrl %q2

        return
    }
}

// -----
// This test checks if two target gates on dynamic qubits are parsed and handled correctly.
module {
    // CHECK-LABEL: func.func @testTwoTargetOp
    func.func @testTwoTargetOp() {
        // CHECK: mqtref.swap() %[[Q0:.*]], %[[Q1:.*]]
        // CHECK: mqtref.iswap() %[[Q0]], %[[Q1]]
        // CHECK: mqtref.iswapdg() %[[Q0]], %[[Q1]]
        // CHECK: mqtref.peres() %[[Q0]], %[[Q1]]
        // CHECK: mqtref.peresdg() %[[Q0]], %[[Q1]]
        // CHECK: mqtref.dcx() %[[Q0]], %[[Q1]]
        // CHECK: mqtref.ecr() %[[Q0]], %[[Q1]]

        %qreg = "mqtref.allocQubitRegister"() <{size_attr = 2 : i64}> : () -> !mqtref.QubitRegister
        %q0 = "mqtref.extractQubit"(%qreg) <{index_attr = 0 : i64}> : (!mqtref.QubitRegister) -> !mqtref.Qubit
        %q1 = "mqtref.extractQubit"(%qreg) <{index_attr = 1 : i64}> : (!mqtref.QubitRegister) -> !mqtref.Qubit

        mqtref.swap() %q0, %q1
        mqtref.iswap() %q0, %q1
        mqtref.iswapdg() %q0, %q1
        mqtref.peres() %q0, %q1
        mqtref.peresdg() %q0, %q1
        mqtref.dcx() %q0, %q1
        mqtref.ecr() %q0, %q1

        "mqtref.deallocQubitRegister"(%qreg) : (!mqtref.QubitRegister) -> ()
        return
    }
}

// -----
// This test checks if two target gates on static qubits are parsed and handled correctly.
module {
    // CHECK-LABEL: func.func @testTwoTargetOpStatic
    func.func @testTwoTargetOpStatic() {
        // CHECK: mqtref.swap() %[[Q0:.*]], %[[Q1:.*]]
        // CHECK: mqtref.iswap() %[[Q0]], %[[Q1]]
        // CHECK: mqtref.iswapdg() %[[Q0]], %[[Q1]]
        // CHECK: mqtref.peres() %[[Q0]], %[[Q1]]
        // CHECK: mqtref.peresdg() %[[Q0]], %[[Q1]]
        // CHECK: mqtref.dcx() %[[Q0]], %[[Q1]]
        // CHECK: mqtref.ecr() %[[Q0]], %[[Q1]]

        %q0 = mqtref.qubit 0
        %q1 = mqtref.qubit 1

        mqtref.swap() %q0, %q1
        mqtref.iswap() %q0, %q1
        mqtref.iswapdg() %q0, %q1
        mqtref.peres() %q0, %q1
        mqtref.peresdg() %q0, %q1
        mqtref.dcx() %q0, %q1
        mqtref.ecr() %q0, %q1

        return
    }
}

// -----
// This test checks if a controlled SWAP gate on dynamic qubits is parsed and handled correctly.
module {
    // CHECK-LABEL: func.func @testControlledSWAPOp
    func.func @testControlledSWAPOp() {
        // CHECK: mqtref.swap() %[[Q0:.*]], %[[Q1:.*]] ctrl %[[Q2:.*]]

        %qreg = "mqtref.allocQubitRegister"() <{size_attr = 3 : i64}> : () -> !mqtref.QubitRegister
        %q0 = "mqtref.extractQubit"(%qreg) <{index_attr = 0 : i64}> : (!mqtref.QubitRegister) -> !mqtref.Qubit
        %q1 = "mqtref.extractQubit"(%qreg) <{index_attr = 1 : i64}> : (!mqtref.QubitRegister) -> !mqtref.Qubit
        %q2 = "mqtref.extractQubit"(%qreg) <{index_attr = 2 : i64}> : (!mqtref.QubitRegister) -> !mqtref.Qubit

        mqtref.swap() %q0, %q1 ctrl %q2

        "mqtref.deallocQubitRegister"(%qreg) : (!mqtref.QubitRegister) -> ()
        return
    }
}

// -----
// This test checks if a negative controlled SWAP gate on dynamic qubits is parsed and handled correctly.
module {
    // CHECK-LABEL: func.func @testNegativeControlledSWAPOp
    func.func @testNegativeControlledSWAPOp() {
        // CHECK: mqtref.swap() %[[Q0:.*]], %[[Q1:.*]] nctrl %[[Q2:.*]]

        %qreg = "mqtref.allocQubitRegister"() <{size_attr = 3 : i64}> : () -> !mqtref.QubitRegister
        %q0 = "mqtref.extractQubit"(%qreg) <{index_attr = 0 : i64}> : (!mqtref.QubitRegister) -> !mqtref.Qubit
        %q1 = "mqtref.extractQubit"(%qreg) <{index_attr = 1 : i64}> : (!mqtref.QubitRegister) -> !mqtref.Qubit
        %q2 = "mqtref.extractQubit"(%qreg) <{index_attr = 2 : i64}> : (!mqtref.QubitRegister) -> !mqtref.Qubit

        mqtref.swap() %q0, %q1 nctrl %q2

        "mqtref.deallocQubitRegister"(%qreg) : (!mqtref.QubitRegister) -> ()
        return
    }
}

// -----
// This test checks if a controlled SWAP gate on static qubits is parsed and handled correctly.
module {
    // CHECK-LABEL: func.func @testControlledSWAPOpStatic
    func.func @testControlledSWAPOpStatic() {
        // CHECK: mqtref.swap() %[[Q0:.*]], %[[Q1:.*]] ctrl %[[Q2:.*]]

        %q0 = mqtref.qubit 0
        %q1 = mqtref.qubit 1
        %q2 = mqtref.qubit 2

        mqtref.swap() %q0, %q1 ctrl %q2

        return
    }
}

// -----
// This test checks if a negative controlled SWAP gate on static qubits is parsed and handled correctly.
module {
    // CHECK-LABEL: func.func @testNegativeControlledSWAPOpStatic
    func.func @testNegativeControlledSWAPOpStatic() {
        // CHECK: mqtref.swap() %[[Q0:.*]], %[[Q1:.*]] nctrl %[[Q2:.*]]

        %q0 = mqtref.qubit 0
        %q1 = mqtref.qubit 1
        %q2 = mqtref.qubit 2

        mqtref.swap() %q0, %q1 nctrl %q2

        return
    }
}

// -----
// This test checks if a mixed controlled SWAP gate on dynamic qubits is parsed and handled correctly.
module {
    // CHECK-LABEL: func.func @testMixedControlledSWAPOp
    func.func @testMixedControlledSWAPOp() {
        // CHECK: mqtref.swap() %[[Q0:.*]], %[[Q1:.*]] ctrl %[[Q2:.*]] nctrl %[[Q3:.*]]

        %qreg = "mqtref.allocQubitRegister"() <{size_attr = 4 : i64}> : () -> !mqtref.QubitRegister
        %q0 = "mqtref.extractQubit"(%qreg) <{index_attr = 0 : i64}> : (!mqtref.QubitRegister) -> !mqtref.Qubit
        %q1 = "mqtref.extractQubit"(%qreg) <{index_attr = 1 : i64}> : (!mqtref.QubitRegister) -> !mqtref.Qubit
        %q2 = "mqtref.extractQubit"(%qreg) <{index_attr = 2 : i64}> : (!mqtref.QubitRegister) -> !mqtref.Qubit
        %q3 = "mqtref.extractQubit"(%qreg) <{index_attr = 3 : i64}> : (!mqtref.QubitRegister) -> !mqtref.Qubit

        //===------------------------------------------------------------------===//
        //      ┌──────┐
        // q0:  ┤      ├ q0
        //      │ SWAP │
        // q1:  ┤      ├ q1
        //      └───┬──┘
        // q2:  ────■─── q2
        //          │
        // q3:  ────○─── q3
        //===----------------------------------------------------------------===//

        mqtref.swap() %q0, %q1 ctrl %q2 nctrl %q3

        "mqtref.deallocQubitRegister"(%qreg) : (!mqtref.QubitRegister) -> ()

        return
    }
}

// -----
// This test checks if a mixed controlled SWAP gate on static qubits is parsed and handled correctly.
module {
    // CHECK-LABEL: func.func @testMixedControlledSWAPOpStatic
    func.func @testMixedControlledSWAPOpStatic() {
        // CHECK: mqtref.swap() %[[Q0:.*]], %[[Q1:.*]] ctrl %[[Q2:.*]] nctrl %[[Q3:.*]]

        %q0 = mqtref.qubit 0
        %q1 = mqtref.qubit 1
        %q2 = mqtref.qubit 2
        %q3 = mqtref.qubit 3

        //===------------------------------------------------------------------===//
        //      ┌──────┐
        // q0:  ┤      ├ q0
        //      │ SWAP │
        // q1:  ┤      ├ q1
        //      └───┬──┘
        // q2:  ────■─── q2
        //          │
        // q3:  ────○─── q3
        //===----------------------------------------------------------------===//

        mqtref.swap() %q0, %q1 ctrl %q2 nctrl %q3

        return
    }
}


// -----
// This test checks if parameterized multiple qubit gates on dynamic qubits are parsed and handled correctly.
module {
    // CHECK-LABEL: func.func @testMultipleQubitRotationOp
    func.func @testMultipleQubitRotationOp() {
        // CHECK: %[[P0:.*]] = arith.constant 3.000000e-01 : f64
        // CHECK: mqtref.rxx(%[[P0]]) %[[Q0:.*]], %[[Q1:.*]]
        // CHECK: mqtref.ryy(%[[P0]]) %[[Q0]], %[[Q1]]
        // CHECK: mqtref.rzz(%[[P0]]) %[[Q0]], %[[Q1]]
        // CHECK: mqtref.rzx(%[[P0]]) %[[Q0]], %[[Q1]]
        // CHECK: mqtref.xxminusyy(%[[P0]], %[[P0]]) %[[Q0]], %[[Q1]]
        // CHECK: mqtref.xxplusyy(%[[P0]], %[[P0]]) %[[Q0]], %[[Q1]]

        %p0 = arith.constant 3.000000e-01 : f64
        %qreg = "mqtref.allocQubitRegister"() <{size_attr = 2 : i64}> : () -> !mqtref.QubitRegister
        %q0 = "mqtref.extractQubit"(%qreg) <{index_attr = 0 : i64}> : (!mqtref.QubitRegister) -> !mqtref.Qubit
        %q1 = "mqtref.extractQubit"(%qreg) <{index_attr = 1 : i64}> : (!mqtref.QubitRegister) -> !mqtref.Qubit

        mqtref.rxx(%p0) %q0, %q1
        mqtref.ryy(%p0) %q0, %q1
        mqtref.rzz(%p0) %q0, %q1
        mqtref.rzx(%p0) %q0, %q1
        mqtref.xxminusyy(%p0, %p0) %q0, %q1
        mqtref.xxplusyy(%p0, %p0) %q0, %q1

        "mqtref.deallocQubitRegister"(%qreg) : (!mqtref.QubitRegister) -> ()
        return
    }
}

// -----
// This test checks if parameterized multiple qubit gates on static qubits are parsed and handled correctly.
module {
    // CHECK-LABEL: func.func @testMultipleQubitRotationOpStatic
    func.func @testMultipleQubitRotationOpStatic() {
        // CHECK: %[[P0:.*]] = arith.constant 3.000000e-01 : f64
        // CHECK: mqtref.rxx(%[[P0]]) %[[Q0:.*]], %[[Q1:.*]]
        // CHECK: mqtref.ryy(%[[P0]]) %[[Q0]], %[[Q1]]
        // CHECK: mqtref.rzz(%[[P0]]) %[[Q0]], %[[Q1]]
        // CHECK: mqtref.rzx(%[[P0]]) %[[Q0]], %[[Q1]]
        // CHECK: mqtref.xxminusyy(%[[P0]], %[[P0]]) %[[Q0]], %[[Q1]]
        // CHECK: mqtref.xxplusyy(%[[P0]], %[[P0]]) %[[Q0]], %[[Q1]]

        %p0 = arith.constant 3.000000e-01 : f64
        %q0 = mqtref.qubit 0
        %q1 = mqtref.qubit 1

        mqtref.rxx(%p0) %q0, %q1
        mqtref.ryy(%p0) %q0, %q1
        mqtref.rzz(%p0) %q0, %q1
        mqtref.rzx(%p0) %q0, %q1
        mqtref.xxminusyy(%p0, %p0) %q0, %q1
        mqtref.xxplusyy(%p0, %p0) %q0, %q1

        return
    }
}

// -----
// This test checks if parameterized multiple qubit gates on dynamic qubits are parsed and handled correctly.
module {
    // CHECK-LABEL: func.func @testControlledMultipleQubitRotationOp
    func.func @testControlledMultipleQubitRotationOp() {
        // CHECK: %[[P0:.*]] = arith.constant 3.000000e-01 : f64
        // CHECK: mqtref.rxx(%[[P0]]) %[[Q0:.*]], %[[Q1:.*]] ctrl %[[Q2:.*]]
        // CHECK: mqtref.ryy(%[[P0]]) %[[Q0]], %[[Q1]] ctrl %[[Q2]]
        // CHECK: mqtref.rzz(%[[P0]]) %[[Q0]], %[[Q1]] ctrl %[[Q2]]
        // CHECK: mqtref.rzx(%[[P0]]) %[[Q0]], %[[Q1]] ctrl %[[Q2]]
        // CHECK: mqtref.xxminusyy(%[[P0]], %[[P0]]) %[[Q0]], %[[Q1]] ctrl %[[Q2]]
        // CHECK: mqtref.xxplusyy(%[[P0]], %[[P0]]) %[[Q0]], %[[Q1]] ctrl %[[Q2]]

        %p0 = arith.constant 3.000000e-01 : f64
        %qreg = "mqtref.allocQubitRegister"() <{size_attr = 3 : i64}> : () -> !mqtref.QubitRegister
        %q0 = "mqtref.extractQubit"(%qreg) <{index_attr = 0 : i64}> : (!mqtref.QubitRegister) -> !mqtref.Qubit
        %q1 = "mqtref.extractQubit"(%qreg) <{index_attr = 1 : i64}> : (!mqtref.QubitRegister) -> !mqtref.Qubit
        %q2 = "mqtref.extractQubit"(%qreg) <{index_attr = 2 : i64}> : (!mqtref.QubitRegister) -> !mqtref.Qubit

        mqtref.rxx(%p0) %q0, %q1 ctrl %q2
        mqtref.ryy(%p0) %q0, %q1 ctrl %q2
        mqtref.rzz(%p0) %q0, %q1 ctrl %q2
        mqtref.rzx(%p0) %q0, %q1 ctrl %q2
        mqtref.xxminusyy(%p0, %p0) %q0, %q1 ctrl %q2
        mqtref.xxplusyy(%p0, %p0) %q0, %q1 ctrl %q2

        "mqtref.deallocQubitRegister"(%qreg) : (!mqtref.QubitRegister) -> ()
        return
    }
}

// -----
// This test checks if parameterized multiple qubit gates on static qubits are parsed and handled correctly.
module {
    // CHECK-LABEL: func.func @testControlledMultipleQubitRotationOpStatic
    func.func @testControlledMultipleQubitRotationOpStatic() {
        // CHECK: %[[P0:.*]] = arith.constant 3.000000e-01 : f64
        // CHECK: mqtref.rxx(%[[P0]]) %[[Q0:.*]], %[[Q1:.*]] ctrl %[[Q2:.*]]
        // CHECK: mqtref.ryy(%[[P0]]) %[[Q0]], %[[Q1]] ctrl %[[Q2]]
        // CHECK: mqtref.rzz(%[[P0]]) %[[Q0]], %[[Q1]] ctrl %[[Q2]]
        // CHECK: mqtref.rzx(%[[P0]]) %[[Q0]], %[[Q1]] ctrl %[[Q2]]
        // CHECK: mqtref.xxminusyy(%[[P0]], %[[P0]]) %[[Q0]], %[[Q1]] ctrl %[[Q2]]
        // CHECK: mqtref.xxplusyy(%[[P0]], %[[P0]]) %[[Q0]], %[[Q1]] ctrl %[[Q2]]

        %p0 = arith.constant 3.000000e-01 : f64
        %q0 = mqtref.qubit 0
        %q1 = mqtref.qubit 1
        %q2 = mqtref.qubit 2

        mqtref.rxx(%p0) %q0, %q1 ctrl %q2
        mqtref.ryy(%p0) %q0, %q1 ctrl %q2
        mqtref.rzz(%p0) %q0, %q1 ctrl %q2
        mqtref.rzx(%p0) %q0, %q1 ctrl %q2
        mqtref.xxminusyy(%p0, %p0) %q0, %q1 ctrl %q2
        mqtref.xxplusyy(%p0, %p0) %q0, %q1 ctrl %q2

        return
    }
}

// -----
// This test expects an error to be thrown when an alloc op does not define size operands nor attributes.
module {
    func.func @testAllocMissingSize() {
        // expected-error-re@+1 {{'mqtref.allocQubitRegister' op exactly one attribute ({{.*}}) or operand ({{.*}}) must be provided for 'size'}}
        %qreg = "mqtref.allocQubitRegister"() : () -> !mqtref.QubitRegister

        return
    }
}

// -----
// This test expects an error to be thrown when an alloc op defines size operands and attributes.
module {
    func.func @testAllocOperandAndAttribute() {
        %size = arith.constant 3 : i64

        // expected-error-re@+1 {{'mqtref.allocQubitRegister' op exactly one attribute ({{.*}}) or operand ({{.*}}) must be provided for 'size'}}
        %qreg = "mqtref.allocQubitRegister"(%size) <{size_attr = 3 : i64}> : (i64) -> !mqtref.QubitRegister

        return
    }
}

// -----
// This test expects an error to be thrown when an extract op defines index operands and attributes.
module {
    func.func @testExtractOperandAndAttribute() {
        %index = arith.constant 0 : i64
        %qreg = "mqtref.allocQubitRegister"() <{size_attr = 1 : i64}> : () -> !mqtref.QubitRegister

        // expected-error-re@+1 {{'mqtref.extractQubit' op exactly one attribute ({{.*}}) or operand ({{.*}}) must be provided for 'index'}}
        %q = "mqtref.extractQubit"(%qreg, %index) <{index_attr = 0 : i64}> : (!mqtref.QubitRegister, i64) -> !mqtref.Qubit

        return
  }
}

// -----
// This test expects an error to be thrown when an extract op does not define index operands nor attributes.
module {
    func.func @testExtractMissingIndex() {
        %qreg = "mqtref.allocQubitRegister"() <{size_attr = 1 : i64}> : () -> !mqtref.QubitRegister
        %index = arith.constant 0 : i64

        // expected-error-re@+1 {{'mqtref.extractQubit' op exactly one attribute ({{.*}}) or operand ({{.*}}) must be provided for 'index'}}
        %q = "mqtref.extractQubit"(%qreg) : (!mqtref.QubitRegister) -> !mqtref.Qubit

        return
  }
}

// -----
// This test expects an error to be thrown when parsing a parameterised operation.
module {
    func.func @testParamOpInvalidFormat() {
        %p0 = arith.constant 3.000000e-01 : f64
        %qreg = "mqtref.allocQubitRegister"() <{size_attr = 1 : i64}> : () -> !mqtref.QubitRegister
        %q0 = "mqtref.extractQubit"(%qreg) <{index_attr = 0 : i64}> : (!mqtref.QubitRegister) -> !mqtref.Qubit

        // expected-error@+1 {{operation expects exactly 3 parameters but got 2}}
        mqtref.u(%p0, %p0) %q0

        return
    }
}

// -----
// This test checks if a no-target arity constraint operation detects correctly when a target is provided.
module {
    func.func @testNoTargetContainsTarget() {
        %qreg = "mqtref.allocQubitRegister"() <{size_attr = 1 : i64}> : () -> !mqtref.QubitRegister
        %q_0 = "mqtref.extractQubit"(%qreg)  <{index_attr = 0 : i64}> : (!mqtref.QubitRegister) -> (!mqtref.Qubit)

        %c0_f64 = arith.constant 3.000000e-01 : f64
        // expected-error@+1 {{number of input qubits (1) must be 0}}
        mqtref.gphase(%c0_f64) %q_0

        "mqtref.deallocQubitRegister"(%qreg) : (!mqtref.QubitRegister) -> ()

        return
    }
}

// -----
// This test checks if static parameters for rotation operations are parsed correctly.
module {
    // CHECK-LABEL: func.func @testStaticParameters
    func.func @testStaticParameters() {
        // CHECK: mqtref.u( static [1.000000e-01, 2.000000e-01, 3.000000e-01]) %[[ANY:.*]]
        // CHECK: mqtref.u( static [1.000000e-01, 2.000000e-01, 3.000000e-01] mask [true, true, true]) %[[ANY:.*]]

        %qreg = "mqtref.allocQubitRegister"() <{size_attr = 1 : i64}> : () -> !mqtref.QubitRegister
        %q_0 = "mqtref.extractQubit"(%qreg)  <{index_attr = 0 : i64}> : (!mqtref.QubitRegister) -> (!mqtref.Qubit)

        mqtref.u(static [1.00000e-01, 2.00000e-01, 3.00000e-01]) %q_0
        mqtref.u(static [1.00000e-01, 2.00000e-01, 3.00000e-01] mask [true, true, true]) %q_0

        "mqtref.deallocQubitRegister"(%qreg) : (!mqtref.QubitRegister) -> ()

        return
    }
}

// -----
// This test checks if static parameters together with dynamic parameters for rotation operations are parsed correctly.
module {
    // CHECK-LABEL: func.func @testStaticAndDynamicParameters
    func.func @testStaticAndDynamicParameters() {
        // CHECK: mqtref.u(%[[ANY:.*]] static [1.000000e-01, 2.000000e-01] mask [true, false, true]) %[[ANY:.*]]

        %qreg = "mqtref.allocQubitRegister"() <{size_attr = 1 : i64}> : () -> !mqtref.QubitRegister
        %q_0 = "mqtref.extractQubit"(%qreg)  <{index_attr = 0 : i64}> : (!mqtref.QubitRegister) -> (!mqtref.Qubit)

        %c0_f64 = arith.constant 3.000000e-01 : f64
        mqtref.u(%c0_f64 static [1.00000e-01, 2.00000e-01] mask [true, false, true]) %q_0

        "mqtref.deallocQubitRegister"(%qreg) : (!mqtref.QubitRegister) -> ()

        return
    }
}

// -----
// This test checks if static parameters and dynamic parameters surpassing the limit of parameters together is detected correctly.
module {
    func.func @testTooManyStaticAndDynamicParameters() {
        %qreg = "mqtref.allocQubitRegister"() <{size_attr = 1 : i64}> : () -> !mqtref.QubitRegister
        %q_0 = "mqtref.extractQubit"(%qreg)  <{index_attr = 0 : i64}> : (!mqtref.QubitRegister) -> (!mqtref.Qubit)

        %c0_f64 = arith.constant 3.000000e-01 : f64
        // expected-error@+1 {{operation expects exactly 3 parameters but got 4}}
        mqtref.u(%c0_f64, %c0_f64 static [1.00000e-01, 2.00000e-01] mask [true, false, true]) %q_0

        "mqtref.deallocQubitRegister"(%qreg) : (!mqtref.QubitRegister) -> ()

        return
    }
}

// -----
// This test checks if static parameters and dynamic parameters being passed without a mask is detected correctly.
module {
    func.func @testStaticAndDynamicParametersNoMask() {
        %qreg = "mqtref.allocQubitRegister"() <{size_attr = 1 : i64}> : () -> !mqtref.QubitRegister
        %q_0 = "mqtref.extractQubit"(%qreg)  <{index_attr = 0 : i64}> : (!mqtref.QubitRegister) -> (!mqtref.Qubit)

        %c0_f64 = arith.constant 3.000000e-01 : f64
        // expected-error@+1 {{operation has mixed dynamic and static parameters but no parameter mask}}
        mqtref.u(%c0_f64 static [1.00000e-01, 2.00000e-01]) %q_0

        "mqtref.deallocQubitRegister"(%qreg) : (!mqtref.QubitRegister) -> ()

        return
    }
}

// -----
// This test checks if a static parameter mask with incorrect size is detected correctly.
module {
    func.func @testStaticAndDynamicParametersWrongSizeMask() {
        %qreg = "mqtref.allocQubitRegister"() <{size_attr = 1 : i64}> : () -> !mqtref.QubitRegister
        %q_0 = "mqtref.extractQubit"(%qreg)  <{index_attr = 0 : i64}> : (!mqtref.QubitRegister) -> (!mqtref.Qubit)

        %c0_f64 = arith.constant 3.000000e-01 : f64
        // expected-error@+1 {{operation expects exactly 3 parameters but has a parameter mask with 2 entries}}
        mqtref.u(%c0_f64 static [1.00000e-01, 2.00000e-01] mask [true, true]) %q_0

        "mqtref.deallocQubitRegister"(%qreg) : (!mqtref.QubitRegister) -> ()

        return
    }
}

// -----
// This test checks if a static parameter mask with an incorrect number of true entries is detected correctly.
module {
    func.func @testStaticAndDynamicParametersIncorrectTrueEntriesInMask() {
        %qreg = "mqtref.allocQubitRegister"() <{size_attr = 1 : i64}> : () -> !mqtref.QubitRegister
        %q_0 = "mqtref.extractQubit"(%qreg)  <{index_attr = 0 : i64}> : (!mqtref.QubitRegister) -> (!mqtref.Qubit)

        %c0_f64 = arith.constant 3.000000e-01 : f64
        // expected-error@+1 {{operation has 2 static parameter(s) but has a parameter mask with 3 true entries}}
        mqtref.u(%c0_f64 static [1.00000e-01, 2.00000e-01] mask [true, true, true]) %q_0

        "mqtref.deallocQubitRegister"(%qreg) : (!mqtref.QubitRegister) -> ()

        return
    }
}

// -----
// This test checks if a static parameter mask with `true` parameters even though the operation has no static parameters is detected correctly.
module {
    func.func @testParametersMaskWithTrueEntriesButNoStaticParameters() {
        %qreg = "mqtref.allocQubitRegister"() <{size_attr = 1 : i64}> : () -> !mqtref.QubitRegister
        %q_0 = "mqtref.extractQubit"(%qreg)  <{index_attr = 0 : i64}> : (!mqtref.QubitRegister) -> (!mqtref.Qubit)

        %c0_f64 = arith.constant 3.000000e-01 : f64
        // expected-error@+1 {{operation has no static parameter but has a parameter mask with 1 true entries}}
        mqtref.u(%c0_f64, %c0_f64, %c0_f64 static [] mask [true, false, false]) %q_0

        "mqtref.deallocQubitRegister"(%qreg) : (!mqtref.QubitRegister) -> ()

        return
    }
}

// -----
// This test checks if a no-control gate being passed a control is detected correctly.
module {
    func.func @testNoControlWithControl() {
        %qreg = "mqtref.allocQubitRegister"() <{size_attr = 2 : i64}> : () -> !mqtref.QubitRegister
        %q0_0 = "mqtref.extractQubit"(%qreg)  <{index_attr = 0 : i64}> : (!mqtref.QubitRegister) -> (!mqtref.Qubit)
        %q1_0 = "mqtref.extractQubit"(%qreg)  <{index_attr = 1 : i64}> : (!mqtref.QubitRegister) -> (!mqtref.Qubit)

        // expected-error@+1 {{'mqtref.barrier' op Gate marked as NoControl should not have control qubits}}
        mqtref.barrier() %q0_0 ctrl %q1_0

        "mqtref.deallocQubitRegister"(%qreg) : (!mqtref.QubitRegister) -> ()

        return
    }
}

// -----
// This test checks if a Bell state is parsed and handled correctly by using many instructions tested above.
module {
    // CHECK-LABEL: func.func @bellState()
    func.func @bellState() {
        // CHECK: %[[QREG:.*]] = "mqtref.allocQubitRegister"
        // CHECK: %[[Q0:.*]] = "mqtref.extractQubit"(%[[QREG]]) <{index_attr = 0 : i64}>
        // CHECK: %[[Q1:.*]] = "mqtref.extractQubit"(%[[QREG]]) <{index_attr = 1 : i64}>
        // CHECK: mqtref.h() %[[Q0]]
        // CHECK: mqtref.x() %[[Q1]] ctrl %[[Q0]]
        // CHECK: %[[M0:.*]] = mqtref.measure %[[Q0]]
        // CHECK: %[[M1:.*]] = mqtref.measure %[[Q1]]
        // CHECK: "mqtref.deallocQubitRegister"(%[[QREG]]) : (!mqtref.QubitRegister) -> ()

        %qreg = "mqtref.allocQubitRegister"() <{size_attr = 2 : i64}> : () -> !mqtref.QubitRegister
        %q0 = "mqtref.extractQubit"(%qreg) <{index_attr = 0 : i64}> : (!mqtref.QubitRegister) -> !mqtref.Qubit
        %q1 = "mqtref.extractQubit"(%qreg) <{index_attr = 1 : i64}> : (!mqtref.QubitRegister) -> !mqtref.Qubit

        mqtref.h() %q0
        mqtref.x() %q1 ctrl %q0
        %m0 = mqtref.measure %q0
        %m1 = mqtref.measure %q1

        "mqtref.deallocQubitRegister"(%qreg) : (!mqtref.QubitRegister) -> ()

        return
    }
}<|MERGE_RESOLUTION|>--- conflicted
+++ resolved
@@ -132,11 +132,11 @@
 module {
     // CHECK-LABEL: func.func @testMeasureOpOnStaticInput
     func.func @testMeasureOpOnStaticInput() {
-        // CHECK: %[[M0:.*]] = "mqtref.measure"(%[[ANY:.*]]) : (!mqtref.Qubit) -> i1
-
-        %q0 = mqtref.qubit 0
-
-        %m0 = "mqtref.measure"(%q0) : (!mqtref.Qubit) -> i1
+        // CHECK: %[[M0:.*]] = mqtref.measure %[[ANY:.*]]
+
+        %q0 = mqtref.qubit 0
+
+        %m0 = mqtref.measure %q0
 
         return
     }
@@ -162,15 +162,9 @@
 // -----
 // This test checks if the ResetOp on a static qubit is parsed and handled correctly.
 module {
-<<<<<<< HEAD
-    // CHECK-LABEL: func.func @testResetOpStatic
-    func.func @testResetOpStatic() {
-        // CHECK: "mqtref.reset"(%[[ANY:.*]])
-=======
-    // CHECK-LABEL: func.func @testMeasureOpOnStaticInput
-    func.func @testMeasureOpOnStaticInput() {
-        // CHECK: %[[M0:.*]] = mqtref.measure %[[ANY:.*]]
->>>>>>> 7b090508
+    // CHECK-LABEL: func.func @testResetOpOnStaticInput
+    func.func @testResetOpOnStaticInput() {
+        // CHECK: "mqtref.reset"(%[[ANY:.*]]) : (!mqtref.Qubit) -> ()
 
         %q0 = mqtref.qubit 0
 
