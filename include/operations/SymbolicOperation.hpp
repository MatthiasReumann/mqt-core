#pragma once

#include "Definitions.hpp"
#include "Expression.hpp"
#include "StandardOperation.hpp"

#include <algorithm>
#include <cstddef>
#include <optional>
#include <unordered_set>
#include <variant>

namespace qc {
    // Overload pattern for std::visit
    template<typename... Ts>
    struct Overload: Ts... {
        using Ts::operator()...;
    };
    template<class... Ts>
    Overload(Ts...) -> Overload<Ts...>;

    class SymbolicOperation final: public StandardOperation {
    protected:
        std::vector<std::optional<Symbolic>> symbolicParameter{};

        static OpType parseU3(const Symbolic& theta, fp& phi, fp& lambda);
        static OpType parseU3(fp& theta, const Symbolic& phi, fp& lambda);
        static OpType parseU3(fp& theta, fp& phi, const Symbolic& lambda);
        static OpType parseU3(const Symbolic& theta, const Symbolic& phi, fp& lambda);
        static OpType parseU3(const Symbolic& theta, fp& phi, const Symbolic& lambda);
        static OpType parseU3(fp& theta, const Symbolic& phi, const Symbolic& lambda);

        [[gnu::const]] static OpType parseU2(const Symbolic& phi, const Symbolic& lambda);
        static OpType                parseU2(const Symbolic& phi, fp& lambda);
        static OpType                parseU2(fp& phi, const Symbolic& lambda);

        [[gnu::const]] static OpType parseU1(const Symbolic& lambda);

        void checkSymbolicUgate();

        void storeSymbolOrNumber(const SymbolOrNumber& param, std::size_t i);

        [[nodiscard]] bool isSymbolicParameter(const std::size_t i) const {
            return symbolicParameter.at(i).has_value();
        }

        static bool isSymbol(const SymbolOrNumber& param) {
            return std::holds_alternative<Symbolic>(param);
        }

        static Symbolic& getSymbol(SymbolOrNumber& param) {
            return std::get<Symbolic>(param);
        }

        static fp& getNumber(SymbolOrNumber& param) {
            return std::get<fp>(param);
        }

        void setup(std::size_t nq, const std::vector<SymbolOrNumber>& params, Qubit startingQubit = 0);

        [[nodiscard]] static fp getInstantiation(const SymbolOrNumber& symOrNum, const VariableAssignment& assignment);

    public:
        SymbolicOperation() = default;

        [[nodiscard]] SymbolOrNumber getParameter(const std::size_t i) const {
            if (symbolicParameter.at(i).has_value()) {
                return symbolicParameter.at(i).value();
            }
            return parameter.at(i);
        }

        [[nodiscard]] std::vector<SymbolOrNumber> getParameters() const {
            std::vector<SymbolOrNumber> params{};
            for (std::size_t i = 0; i < parameter.size(); ++i) {
                params.emplace_back(getParameter(i));
            }
            return params;
        }

        void setSymbolicParameter(const Symbolic& par, const std::size_t i) {
            symbolicParameter.at(i) = par;
        }

        // Standard Constructors
        SymbolicOperation(std::size_t nq, Qubit target, OpType g, const std::vector<SymbolOrNumber>& params = {}, Qubit startingQubit = 0);
        SymbolicOperation(std::size_t nq, const Targets& targ, OpType g, const std::vector<SymbolOrNumber>& params = {}, Qubit startingQubit = 0);

        SymbolicOperation(std::size_t nq, Control control, Qubit target, OpType g, const std::vector<SymbolOrNumber>& params = {}, Qubit startingQubit = 0);
        SymbolicOperation(std::size_t nq, Control control, const Targets& targ, OpType g, const std::vector<SymbolOrNumber>& params = {}, Qubit startingQubit = 0);

        SymbolicOperation(std::size_t nq, const Controls& c, Qubit target, OpType g, const std::vector<SymbolOrNumber>& params = {}, Qubit startingQubit = 0);
        SymbolicOperation(std::size_t nq, const Controls& c, const Targets& targ, OpType g, const std::vector<SymbolOrNumber>& params = {}, Qubit startingQubit = 0);

<<<<<<< HEAD
        // MCF (cSWAP), Peres, paramterized two target Constructor
        SymbolicOperation(std::size_t nq, const Controls& c, Qubit target0, Qubit target1, OpType g, const std::vector<SymbolOrNumber>& params = {}, Qubit startingQubit = 0);
=======
        // MCF (cSWAP), Peres, parameterized two target Constructor
        SymbolicOperation(std::size_t nq, const Controls& c, Qubit target0, Qubit target1, OpType g, const SymbolOrNumber& lambda = 0.0, const SymbolOrNumber& phi = 0.0, const SymbolOrNumber& theta = 0.0, Qubit startingQubit = 0);
>>>>>>> 6fc0527e

        [[nodiscard]] std::unique_ptr<Operation> clone() const override {
            return std::make_unique<SymbolicOperation>(getNqubits(), getControls(), getTargets(), getType(), getParameters(), getStartingQubit());
        }

        [[nodiscard]] inline bool isSymbolicOperation() const override {
            return true;
        }

        [[nodiscard]] inline bool isStandardOperation() const override {
            return std::all_of(symbolicParameter.begin(), symbolicParameter.end(), [](const auto& sym) { return !sym.has_value(); });
        }

        [[nodiscard]] bool        equals(const Operation& op, const Permutation& perm1, const Permutation& perm2) const override;
        [[nodiscard]] inline bool equals(const Operation& op) const override {
            return equals(op, {}, {});
        }

        [[noreturn]] void dumpOpenQASM(std::ostream& of, const RegisterNames& qreg, const RegisterNames& creg) const override;

        [[nodiscard]] StandardOperation getInstantiatedOperation(const VariableAssignment& assignment) const;

        // Instantiates this Operation
        // Afterwards casting to StandardOperation can be done if assignment is total
        void instantiate(const VariableAssignment& assignment);
    };
} // namespace qc<|MERGE_RESOLUTION|>--- conflicted
+++ resolved
@@ -92,13 +92,8 @@
         SymbolicOperation(std::size_t nq, const Controls& c, Qubit target, OpType g, const std::vector<SymbolOrNumber>& params = {}, Qubit startingQubit = 0);
         SymbolicOperation(std::size_t nq, const Controls& c, const Targets& targ, OpType g, const std::vector<SymbolOrNumber>& params = {}, Qubit startingQubit = 0);
 
-<<<<<<< HEAD
-        // MCF (cSWAP), Peres, paramterized two target Constructor
+        // MCF (cSWAP), Peres, parameterized two target Constructor
         SymbolicOperation(std::size_t nq, const Controls& c, Qubit target0, Qubit target1, OpType g, const std::vector<SymbolOrNumber>& params = {}, Qubit startingQubit = 0);
-=======
-        // MCF (cSWAP), Peres, parameterized two target Constructor
-        SymbolicOperation(std::size_t nq, const Controls& c, Qubit target0, Qubit target1, OpType g, const SymbolOrNumber& lambda = 0.0, const SymbolOrNumber& phi = 0.0, const SymbolOrNumber& theta = 0.0, Qubit startingQubit = 0);
->>>>>>> 6fc0527e
 
         [[nodiscard]] std::unique_ptr<Operation> clone() const override {
             return std::make_unique<SymbolicOperation>(getNqubits(), getControls(), getTargets(), getType(), getParameters(), getStartingQubit());
